--- conflicted
+++ resolved
@@ -12,11 +12,7 @@
 		...
 """
 
-<<<<<<< HEAD
-import time, sys, re, threading
-=======
 import re, sys, threading, time, traceback
->>>>>>> 5cc784aa
 try:
 	from Queue import Queue
 except:
